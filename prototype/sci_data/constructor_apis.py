#!/usr/bin/env python


'''
@package prototype.hdf.constructor_apis
@file prototype/hdf/constructor_apis.py
@author David Stuebe
@brief These constructor classes are only used when building the internal science object model from an external form.
 These are helper classes that contain implicit knowledge of what the user intends to do so that it is not repeated or
 implemented adhoc by the user.
'''

from interface.objects import CoordinateAxis, StreamDefinitionContainer, ElementType, DataRecord, NilValue, Coverage, CategoryElement, UnitReferenceProperty, AllowedValues, Domain, Vector
from interface.objects import CountElement
from interface.objects import DataStream
from interface.objects import Encoding
from interface.objects import QuantityRangeElement
from interface.objects import RangeSet
from interface.objects import StreamGranuleContainer
import hashlib
import pyon
from pyon.core.object import ionprint

from prototype.hdf.hdf_codec import HDFEncoder, HDFEncoderException, HDFDecoder, HDFDecoderException
from pyon.util.log import log

class DefinitionTree(dict):
    """
    This is a utility class designed to allow easy access to the graph structure of the Stream IonObjects
    It is experimental, to support the needs of the data retriever service which builds stream definitions and
    stream granules on the fly.
    """

    def __init__(self, **kwargs):
        for k,v in kwargs.iteritems():
            if isinstance(v, dict):
                self[k] = DefinitionTree(**v)
            else:
                self[k] = v
    def __getattr__(self, key):
        if not hasattr(self, key):
            return None
        return self[key]
    def __setattr__(self, key,val):
        self[key] = val
    def __dir__(self):
        v = dir(super(DefinitionTree,self))
        return v + self.keys()

    @staticmethod
    def key(definition, key):
        try:
            retval = definition['identifiables'][key]
        except TypeError:
            print definition['identifiables']
            print key

        return definition['identifiables'][key]


    @staticmethod
    def traverse(definition, node_id):
        tmp = DefinitionTree.key(definition,node_id)
        root = DefinitionTree(**tmp)
        for k,v in tmp.iteritems():
            if k.endswith('_id'):
                if v:
                    root[k] = DefinitionTree.traverse(definition,v)
                    root[k].id = v
            elif k.endswith('_ids'):
                tmp = []
                for value in v:
                    if value:
                        t = DefinitionTree.traverse(definition,value)
                        t.id = value
                        tmp.append(t)
                root[k] = tmp
        return root

    @staticmethod
    def get(definition, key_path, node=None):
        '''
        Reduce for getting a specific value from a stream definition
        '''
        keys = key_path.split('.')
        if not node:
            key = keys.pop(0)
            node = definition.identifiables[key]
            return DefinitionTree.get(definition=definition,key_path='.'.join(keys),node=node)
        if len(keys) == 1:
            # Last key, this is the desired value
            key = keys.pop(0)
            return getattr(node,key)
        else:
            key = keys.pop(0)
            node = definition.identifiables[getattr(node,key)]
            return DefinitionTree.get(definition=definition,key_path='.'.join(keys),node=node)





    @staticmethod
    def obj_to_tree(definition):
        from pyon.core.object import IonObjectSerializer
        if not isinstance(definition,StreamDefinitionContainer):
            return
        serializer = IonObjectSerializer()
        definition = serializer.serialize(definition)
        tree = DefinitionTree.traverse(definition,definition['data_stream_id'])
        return tree


def insert_2d_geographic_coordinates(ident, vector, domain_name):
    """
    Add the geographic coordinate axis objects to the definition
    'http://sweet.jpl.nasa.gov/2.0/spaceCoordinates.owl#Geographic'
    """

    vector.coordinate_ids = ['longitude_data','latitude_data']

    ident['latitude'] = Coverage(
        definition= "http://sweet.jpl.nasa.gov/2.0/spaceCoordinates.owl#Latitude",
        updatable=False,
        optional=True,

        domain_id=domain_name,
        range_id='latitude_data'
    )


    ident['latitude_data'] = CoordinateAxis(
        definition = "http://sweet.jpl.nasa.gov/2.0/spaceCoordinates.owl#Latitude",
        axis = "Latitude",
        constraint= AllowedValues(values=[[-90.0, 90.0],]),
        nil_values_ids = ['nan_value'],
        mesh_location = CategoryElement(value='vertex'),
        values_path= '/fields/latitude',
        unit_of_measure = UnitReferenceProperty(code='deg')
    )


    ident['longitude'] = Coverage(
        definition= "http://sweet.jpl.nasa.gov/2.0/spaceCoordinates.owl#longitude",
        updatable=False,
        optional=True,

        domain_id=domain_name,
        range_id='longitude_data'
    )

    ident['longitude_data'] = CoordinateAxis(
        definition = "http://sweet.jpl.nasa.gov/2.0/spaceCoordinates.owl#Longitude",
        axis = "Longitude",
        constraint= AllowedValues(values=[[0.0, 360.0],]),
        nil_values_ids = ['nan_value'],
        mesh_location = CategoryElement(value='vertex'),
        values_path= '/fields/longitude',
        unit_of_measure = UnitReferenceProperty(code='deg')
    )

    # return a list of the coverages
    return ['latitude', 'longitude']



def insert_3d_geographic_coordinates(ident, vector, domain_name):
    """
    Add the geographic coordinate axis objects to the definition
    'http://sweet.jpl.nasa.gov/2.0/spaceCoordinates.owl#Geographic'
    """

    coverage_names = insert_2d_geographic_coordinates(ident,vector,domain_name)

    vector.coordinate_ids.append('height_data')



    ident['height'] = Coverage(
        definition= "http://sweet.jpl.nasa.gov/2.0/spaceExtent.owl#Height",
        updatable=False,
        optional=True,

        domain_id=domain_name,
        range_id='height_data'
    )

    ident['height_data'] = CoordinateAxis(
        definition = "http://sweet.jpl.nasa.gov/2.0/spaceExtent.owl#Height",
        axis = "Height",
        nil_values_ids = ['nan_value'],
        mesh_location = CategoryElement(value='vertex'),
        values_path= '/fields/height',
        unit_of_measure = UnitReferenceProperty(code='deg')
    )

    # return a list of the coverages
    coverage_names.append('height')

    return coverage_names




class StreamDefinitionConstructor(object):
    """
    A science object constructor for a data stream definitions. This constructor is the canonical way to build the metadata
    object that defines the supplements published to the stream.
    """

    def __init__(self, description='', nil_value=None, encoding='hdf5'):
        """
        Instantiate a station dataset constructor.
        """
        self._stream_definition = StreamDefinitionContainer(
            data_stream_id='data_stream'
        )

        ident = self._stream_definition.identifiables

        ident['data_stream'] = DataStream(
            description=description,
            element_count_id='record_count',
            element_type_id='element_type',
            encoding_id='stream_encoding',
            values=None
        )

        ident['stream_encoding'] = Encoding(
            encoding_type=encoding,
            compression=None,
            sha1=None
        )

        ident['record_count'] = CountElement(
            value=0,
            optional=False,
            updatable=True
        )

        ident['element_type'] = ElementType(
            updatable=False,
            optional=False,
            data_record_id='data_record'
        )

        self._data_record = DataRecord()
        ident['data_record'] = self._data_record

        self._nil_value_name = []
        if nil_value is not None:
            self._nil_value_name = ['nan_value']
            ident['nan_value'] = NilValue(
                reason='No value recorded.',
                value=nil_value
            )




        # For ease of access in building data structure
        self._ident = ident

        # optional structure to use in building definition
        self.__domain =None
        self._domain_name = 'domain'

    @property
    def _domain(self):
        """
        Lazy initialize this component and add it to the identifiables
        """
        if self.__domain is None:
            self.__domain = Domain(
                definition='Need domain definition?',
                updatable='False',
                optional='False',
            )
            self._ident[self._domain_name] = self.__domain
            self._data_record.domain_ids = [self._domain_name,]
        return self.__domain


    @classmethod
    def LoadDefinition(cls, metadata_object):
        """
        Load an existing data structure
        """
        pass

    def define_temporal_coordinates(self, definition='', reference_frame='', reference_time=None, unit_code=''):
        """
        Complete definition of the temporal coordinates for this stream including its reference frame.
        """

        # Create the temporal coordinate vector
        self._domain.temporal_coordinate_vector_id = 'time_coordinates'

        self._ident['time_coordinates'] = Vector(
            definition = definition,
            coordinate_ids=['time_data',],
            reference_frame=reference_frame # Using coordinate
        )

        #@todo add switch on reference frame and definition to handle special cases
        #@todo check input values to make sure they are valid


        self._ident['time'] = Coverage(
            definition= definition,
            updatable=False,
            optional=False,
            domain_id=self._domain_name, # declared in _domain property above...
            range_id='time_data'
        )

        self._ident['time_data'] = CoordinateAxis(
            definition = definition,
            axis = "Time",
            nil_values_ids = ['nan_value'],
            mesh_location = CategoryElement(value='vertex'),
            values_path= '/fields/time',
            unit_of_measure = UnitReferenceProperty(code=unit_code),
            reference_frame = reference_frame,
            reference_value = reference_time
        )

        self._data_record.field_ids.append('time')

    def define_geospatial_coordinates(self, definition='', reference_frame=''):
        """
        Complete definition of the geospatial coordinates of this dataset including its reference frame
        """

        self._domain.geospatial_coordinate_vector_id = 'geo_coordinates'

        coord_vector = Vector(
            definition = definition,
            reference_frame = reference_frame, # Using coordinate
            updatable=False,
        )

        self._ident['geo_coordinates'] = coord_vector

        #@todo Use an EPSG CRS library for this!

        coverage_names = []

        if reference_frame == 'urn:ogc:def:crs:EPSG::4326':

            coverage_names = insert_2d_geographic_coordinates(self._ident, coord_vector, self._domain_name)

        elif reference_frame == 'urn:ogc:def:crs:EPSG::4979':

            coverage_names = insert_3d_geographic_coordinates(self._ident, coord_vector, self._domain_name)

        else:
            raise RuntimeError('Only two coordinate reference systems are supported at present: EPSG 4326 and 4979')

        self._data_record.field_ids.extend(coverage_names)


    def define_coverage(self, field_name='', field_definition='', field_units_code='', field_range=[]):
        """
        @brief define a coverage (observed quantity) present in the station dataset
        """
        self._add_coverage(
            name=field_name,
            definition=field_definition,
            updatable=False,
            optional=True
        )
        self._add_range(
            coverage_id=field_name,
            definition=field_definition,
            name='%s_data' % field_name,
            constraint=AllowedValues(values=[field_range,]),
            values_path='/fields/%s' % field_name,
            unit_of_measure_code=field_units_code,

        )


    def _add_coverage(self, name=None, definition=None, updatable=False, optional=True):
        if name in self._ident:
            log.warn('Field name "%s" already in identifiables!' % name)
            return 0

        coverage = Coverage(
            definition=definition,
            updatable=updatable,
            optional=optional,
            domain_id=self._domain_name,
            )



        self._data_record.field_ids.append(name)
        self._ident[name] = coverage


    def _add_range(self, coverage_id=None,
                  name=None,
                  definition=None,
                  axis=None,
                  constraint=None,
                  mesh_location='vertex',
                  values_path=None,
                  unit_of_measure_code=None,
                  ):
        """
        @brief Adds a coordinate axis range set to a coverage
        @param name The name of this range, i.e. temp_data
        @param definition URL to definition
        @param axis Name of physical Axis, i.e. Temperature, Time etc.
        @param constraint A constraint object
        @param mesh_location
        @param values_path Location of data points in HDF e.g. /fields/temp
        @param unit_of_measure_code Code for unit of measure
        """
        if name in self._ident:
            log.warn('Field name "%s" already in identifiables!' % name)
            return 0
        range = RangeSet(
            definition=definition,
            constraint=constraint,
            nil_values_ids= self._nil_value_name,
            mesh_location=CategoryElement(value=mesh_location),
            values_path=values_path,
            unit_of_measure=UnitReferenceProperty(code=unit_of_measure_code)
        )
        self._ident[name] = range
        coverage = self._ident[coverage_id]
        coverage.range_id = name


    def add_nil_values(self, coverage_id=None, value=None, reason=None):
        """
        Add nil values to a particular coverage
        """


    def add_attribute(self, subject_id, id=None, value=None):
        """
        Create a new attribute for the subject by passing a new id and value
        Add an existing attribute to the subject by passing just the subject_id and the id
        """

    def __str__(self):
        """
        Print the dataset metadata for debug purposes.
        """
        return ionprint(self._stream_definition)

    def close_structure(self):
        """
        Method used to encode the station dataset metadata (structure)
        """
        return self._stream_definition


class StationSupplementConstructor(object):

    def __init__(self, station_definition=None, number_of_packets_in_record=None, packet_number_in_record=None):
        """
        @param station_definition is the metadata object defining the station record for this stream
        """


    def add_station(self, station_id=None, time=None, location=None):
        """
        Add a station to the dataset
        """

    def add_station_coverage(self, station_id=None, coverage_id=None, values=None, slice=None):
        """
        Add data for a particular coverage to a station. Slice represents the map to a know index structure for
        n-dimensional data.
        """

    def add_attribute(self, subject_id, id=None, value=None):
        """
        Create a new attribute for the subject by passing a new id and value
        Add an existing attribute to the subject by passing just the subject_id and the id
        """

    def _encode_supplement(self):
        """
        Method used to encode the station dataset supplement
        """


class PointDataStreamDefinitionConstructor(object):
    """
    A science object constructor for a point data stream. This constructor is the canonical way to build the metadata
    object that defines the supplements published to the stream.
    """

    def __init__(self,):
        """
        Instantiate a station dataset constructor.
        """

    @classmethod
    def LoadStationDefinition(cls, metadata_object):
        """
        Load an existing data structure
        """
        pass

    def define_reference_frame(self, temporal=None, geospatial=None):
        """
        define the reference frame for each and provide an absolute reference for each
        """


    def define_coverage(self, id=None, units=None, standard_name=None, coverage_dimensions=None):
        """
        @brief define a coverage (observed quantity) present in the station dataset
        """

    def add_nil_values(self, coverage_id=None, value=None, reason=None):
        """
        Add nil values to a particular coverage
        """


    def add_attribute(self, subject_id, id=None, value=None):
        """
        Create a new attribute for the subject by passing a new id and value
        Add an existing attribute to the subject by passing just the subject_id and the id
        """

    def __str__(self):
        """
        Print the dataset metadata for debug purposes.
        """
        pass

    def _encode_structure(self):
        """
        Method used to encode the station dataset metadata (structure)
        """
        pass


class PointSupplementConstructor(object):


    def __init__(self, point_definition=None, stream_id=None, number_of_packets_in_record=None, packet_number_in_record=None):
        """
        @param point_definition is the metadata object defining the point record for this stream
        @todo implement number_of_packets_in_record and packet_number_in_record
        """

        # do what ever you need to setup state based on the definition

        import numpy
        self._ranges = {}
        self._fields = []
        self._coordinates = {}

        self._granule = StreamGranuleContainer(
            stream_resource_id=point_definition.stream_resource_id or stream_id,
            data_stream_id=point_definition.data_stream_id
        )


        #Get the point definition's DataStream object
        data_stream = point_definition.identifiables[point_definition.data_stream_id]

        self._encoding_id = data_stream.encoding_id

        #Create a new CountElement object to keep track of the number of records
        self._element_count = CountElement()
        self._granule.identifiables[data_stream.element_count_id] = self._element_count

        #Get the point definition's ElementType object, contains data_record_id
        element_type_id = data_stream.element_type_id
        element_type = point_definition.identifiables[element_type_id]

        #Get the point definition's DataRecord object, contains list of coverage names
        data_record_id = element_type.data_record_id
        data_record = point_definition.identifiables[data_record_id]

        # Get the domain of the stream def
        domain_ids = data_record.domain_ids
        if len(domain_ids) is not 1:
            raise RuntimeError('PointSupplementConstructor does not support multiple domains per record')

        domain = point_definition.identifiables[domain_ids[0]]

        time_coordinate_vector_id = domain.temporal_coordinate_vector_id
        time_coordinate_vector = point_definition.identifiables[time_coordinate_vector_id]

        assert time_coordinate_vector.reference_frame == 'http://www.opengis.net/def/trs/OGC/0/GPS'
        assert time_coordinate_vector.definition == 'http://www.opengis.net/def/property/OGC/0/SamplingTime'

        time_coord_axis = point_definition.identifiables[time_coordinate_vector.coordinate_ids[0]]

        time_axis = time_coord_axis.axis

        geo_coordinate_vector_id = domain.geospatial_coordinate_vector_id
        geo_coordinate_vector = point_definition.identifiables[geo_coordinate_vector_id]

        self.coordinate_axis = (None,)
        #@todo deal with this is a better way! Add more definitions too!
        if geo_coordinate_vector.reference_frame == 'urn:ogc:def:crs:EPSG::4326':

            # Use defined axis names from the CRS definition
            self.coordinate_axis = (time_axis,'Longitude','Latitude')
            # These are in order - we use the order when adding points
<<<<<<< HEAD
        elif coordinate_vector.definition == "http://www.usgs.gov":
            self.coordinate_axis = ('Time', 'Longitude','Latitude')
=======
        elif geo_coordinate_vector.reference_frame == 'urn:ogc:def:crs:EPSG::4979':

            # Use defined axis names from the CRS definition
            self.coordinate_axis = (time_axis,'Longitude','Latitude','Height')
>>>>>>> f3e32d59
        else:
            raise RuntimeError('Unknown coordinate vector definition for this stream definition')

        #Loop through the field IDs to get a list of CoordinateAxis and Range objects, save for adding records
        self._fields = data_record.field_ids
        for field_id in self._fields:

            coverage = point_definition.identifiables[field_id]

            obj = point_definition.identifiables[coverage.range_id]


            if isinstance(obj, CoordinateAxis): # Must check this first - CAxis inherits from RangeSet!
                # Get the name of the axis so we know what to do with it...
                index = self.coordinate_axis.index(obj.axis)

                self._coordinates[self.coordinate_axis[index]] = {'id':coverage.range_id,'obj':CoordinateAxis(bounds_id = field_id+'_bounds'),'records':[],'values_path':obj.values_path}

            elif isinstance(obj, RangeSet):
                self._ranges[field_id] = {'id':coverage.range_id,'obj':RangeSet(bounds_id = field_id+'_bounds'),'records':[],'values_path':obj.values_path}

            else:
                # this should never happen
                raise RuntimeError('Just checking!')


    def add_point(self, time=None, location=None):
        """
        Add a point to the dataset - one record

        @param time value of the current time step
        @param location tuple assumes order (x or lon, y or lat, (z or depth or pressure) )
        @retval point_id  is the record number of the point in this supplement
        """

        # calculate the bounds for time and location and create or update the bounds for the coordinate axis
        # hold onto the values so you can put them in an hdf...

        self._element_count.value += 1

        assert time, 'Can not create a point without a time value'

        assert location and len(location) == (len(self.coordinate_axis)-1), 'Must provide the correct number of location values'

        #@todo add some more type checking!

        self._coordinates[self.coordinate_axis[0]]['records'].append(time)

        for ind in xrange(len(location)):
            self._coordinates[self.coordinate_axis[ind+1]]['records'].append(location[ind])

        return self._element_count.value -1 # the actual index into the records list

    def add_scalar_point_coverage(self, point_id=None, coverage_id=None, value=None):
        """
        Add data for a particular point coverage.
        """
        # calculate the bounds for the values and create or update the bounds for the coverage
        # hold onto the values so you can put them in an hdf...

        try:
            records = self._ranges[coverage_id]['records']
        except KeyError:
            raise RuntimeError('Unexpected coverage_id for this stream definition!')

        if point_id < len(records):
            records[point_id] = value

        elif point_id == (len(records)):
            records.append(value)

        else:
            dlen = point_id - len(records)
            tup = [float('nan') for i in xrange(dlen) ] # is this even more efficient than append in a for loop?
            records.extend(tup)
            records[point_id] = value


    def add_attribute(self, subject_id, id=None, value=None):
        """
        Create a new attribute for the subject by passing a new id and value
        Add an existing attribute to the subject by passing just the subject_id and the id
        """
        # ignore for now...

    def close_stream_granule(self):

        import numpy

        encoder = HDFEncoder()

        for coverage_info in self._coordinates.itervalues():

            records = coverage_info['records'] # Turn the list into an array
            if not records:
                log.warn('Coverage name "%s" has no values!' % coverage_info['id'])
                continue

            array = numpy.asarray(records) # Turn the list into an array

            # Add the coverage
            self._granule.identifiables[coverage_info['id']] = coverage_info['obj']

            # Add the range
            range = [float(numpy.nanmin(array)), float(numpy.nanmax(array))]
            self._granule.identifiables[coverage_info['obj'].bounds_id] = QuantityRangeElement(value_pair=range)

            # Add the data
            encoder.add_hdf_dataset(name=coverage_info['values_path'],nparray=array)

        for range_info in self._ranges.itervalues():

            records = range_info['records'] # Turn the list into an array
            if not records:
                log.warn('Range name "%s" has no values!' % range_info['id'])
                continue

            array = numpy.asarray(records) # Turn the list into an array

            # Add the coverage
            self._granule.identifiables[range_info['id']] = range_info['obj']

            # Add the range
            range = [float(numpy.nanmin(array)), float(numpy.nanmax(array))]
            self._granule.identifiables[range_info['obj'].bounds_id] = QuantityRangeElement(value_pair=range)

            # Add the data
            encoder.add_hdf_dataset(name=range_info['values_path'],nparray=array)

        hdf_string = encoder.encoder_close()

        sha1 = hashlib.sha1(hdf_string).hexdigest().upper()
        self._granule.identifiables[self._encoding_id] = Encoding(
            encoding_type='hdf5',
            compression=None,
            sha1=sha1
        )

        self._granule.identifiables[self._granule.data_stream_id] = DataStream(
            values=hdf_string
        )

        return self._granule



class StationTimeSeries(object):
    """
    A science object constructor for time series dataset at a station.
    """

class Trajectory(object):
    """
    A science object constructor for trajectory data.
    """

class StructuredMeshDataStreamDefinition(object):
    """
    A science object constructor for mesh data. This constructor is the canonical way to build the metadata
    object that defines the supplements published to the stream.
    """

    @classmethod
    def LoadStructuredMeshDefinition(cls, metadata_object):
        """
        Load an existing data structure
        """
        pass

    def define_reference_frame(self, temporal=None, geospatial=None):
        """
        define the reference frame for each and provide an absolute reference for each
        """

    def define_geospatial_domain(self, id=None, x_coordinate_values=None, y_coordinate_values=None, z_coordinate_values=None ):
        pass


    def define_coverage(self, id=None, units=None, standard_name=None, coverage_dimensions=None, mesh_location=None):
        pass

    def add_nil_values(self, coverage_id=None, value=None, reason=None):
        """
        Add nil values to a particular coverage
        """

    def add_attribute(self, subject_id, id=None, value=None):
        """
        Create a new attribute for the subject by passing a new id and value
        Add an existing attribute to the subject by passing just the subject_id and the id
        """

    def __str__(self):
        """
        Print the dataset metadata for debug purposes.
        """
        pass

    def _encode_structure(self):
        """
        Method used to encode the station dataset metadata (structure)
        """
        pass



class StructuredMeshSupplement(object):

    def __init__(self, station_definition=None, number_of_packets_in_record=None, packet_number_in_record=None):
        """
        @param station_definition is the metadata object defining the station record for this stream
        """

    def add_temporal_domain(self, values=None):
        """
        """


    def add_station_coverage(self, station_id=None, coverage_id=None, values=None, slice=None):
        """
        Add data for a particular coverage to a station. Slice represents the map to a know index structure for
        n-dimensional data.
        """

    def add_attribute(self, subject_id, id=None, value=None):
        """
        Create a new attribute for the subject by passing a new id and value
        Add an existing attribute to the subject by passing just the subject_id and the id
        """

    def _encode_supplement(self):
        """
        Method used to encode the station dataset supplement
        """<|MERGE_RESOLUTION|>--- conflicted
+++ resolved
@@ -610,15 +610,11 @@
             # Use defined axis names from the CRS definition
             self.coordinate_axis = (time_axis,'Longitude','Latitude')
             # These are in order - we use the order when adding points
-<<<<<<< HEAD
-        elif coordinate_vector.definition == "http://www.usgs.gov":
-            self.coordinate_axis = ('Time', 'Longitude','Latitude')
-=======
+
         elif geo_coordinate_vector.reference_frame == 'urn:ogc:def:crs:EPSG::4979':
 
             # Use defined axis names from the CRS definition
             self.coordinate_axis = (time_axis,'Longitude','Latitude','Height')
->>>>>>> f3e32d59
         else:
             raise RuntimeError('Unknown coordinate vector definition for this stream definition')
 
