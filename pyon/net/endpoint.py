#!/usr/bin/env python

"""Provides the communication layer above channels."""

from pyon.core import bootstrap, exception
from pyon.core.bootstrap import CFG, IonObject
from pyon.core.exception import ExceptionFactory, IonException, BadRequest
from pyon.net.channel import ChannelClosedError, PublisherChannel, ListenChannel, SubscriberChannel, ServerChannel, BidirClientChannel
from pyon.core.interceptor.interceptor import Invocation, process_interceptors
from pyon.util.containers import get_ion_ts
from pyon.util.log import log
from pyon.net.transport import NameTrio, BaseTransport

from gevent import event, coros
from gevent.timeout import Timeout
from zope import interface
import uuid
import time
import inspect
import traceback
import sys
from pyon.util.sflow import SFlowManager
from types import MethodType

<<<<<<< HEAD
=======
# create special logging category for RPC message tracking
import logging
rpclog = logging.getLogger('rpc')
>>>>>>> 5ddb1dfb

class EndpointError(StandardError):
    pass


class EndpointUnit(object):
    """
    A unit of conversation or one-way messaging.

    An EndpointUnit is produced by Endpoints and exist solely for the duration of one
    conversation. It can be thought of as a telephone call.

    In the case of request-response, an EndpointUnit is created on each side of the
    conversation, and exists for the life of that request and response. It is then
    torn down.

    You typically do not need to deal with these objects - they are created for you
    by an BaseEndpoint-derived class and encapsulate the "business-logic" of the communication,
    on top of the Channel layer which is the "transport" aka AMQP or otherwise.
    """

    channel = None
    _endpoint = None
    _interceptors = None

    def __init__(self, endpoint=None, interceptors=None):
        self._endpoint = endpoint
        self.interceptors = interceptors

    @property
    def interceptors(self):
        if self._interceptors is not None:
            return self._interceptors

        assert self._endpoint, "No endpoint attached"
        return self._endpoint.interceptors

    @interceptors.setter
    def interceptors(self, value):
        self._interceptors = value

    def attach_channel(self, channel):
        self.channel = channel

    def _build_invocation(self, **kwargs):
        """
        Builds an Invocation instance to be used by the interceptor stack.
        This method exists so we can override it in derived classes (ex with a process).
        """
        inv = Invocation(**kwargs)
        return inv

    def _message_received(self, msg, headers):
        """
        Entry point for received messages in below channel layer.

        This method should not be overridden unless you are familiar with how the interceptor stack and
        friends work!
        """
        return self.message_received(msg, headers)

    def intercept_in(self, msg, headers):
        """
        Builds an invocation and runs interceptors on it, direction: in.

        This is called manually by the endpoint layer at receiving points (client recv, get_one/listen etc).

        @returns    A 2-tuple of message, headers after going through the interceptors.
        """
        inv = self._build_invocation(path=Invocation.PATH_IN,
                                     message=msg,
                                     headers=headers)
        inv_prime = self._intercept_msg_in(inv)
        new_msg = inv_prime.message
        new_headers = inv_prime.headers

        return new_msg, new_headers

    def _intercept_msg_in(self, inv):
        """
        Performs interceptions of incoming messages.
        Override this to change what interceptor stack to go through and ordering.

        @param inv      An Invocation instance.
        @returns        A processed Invocation instance.
        """
        inv_prime = process_interceptors(self.interceptors["message_incoming"] if "message_incoming" in self.interceptors else [], inv)
        return inv_prime

    def message_received(self, msg, headers):
        """
        """
        pass

    def send(self, msg, headers=None, **kwargs):
        """
        Public send method.
        Calls _build_msg (_build_header and _build_payload), then _send which puts it through the Interceptor stack(s).

        @param  msg         The message to send. Will be passed into _build_payload. You may modify the contents there.
        @param  headers     Optional headers to send. Will override anything produced by _build_header.
        @param  kwargs      Passed through to _send.
        """
        _msg, _header = self._build_msg(msg, headers)
        if headers: _header.update(headers)
        return self._send(_msg, _header, **kwargs)

    def _send(self, msg, headers=None, **kwargs):
        """
        Handles the send interaction with the Channel.

        Override this method to get custom behavior of how you want your endpoint unit to operate.
        Kwargs passed into send will be forwarded here. They are not used in this base method.

        @returns    A 2-tuple of the message body sent and the message headers sent. These are
                    post-interceptor. Derivations will likely override the return value.
        """
        # interceptor point
        inv = self._build_invocation(path=Invocation.PATH_OUT,
                                     message=msg,
                                     headers=headers)
        inv_prime = self._intercept_msg_out(inv)
        new_msg = inv_prime.message
        new_headers = inv_prime.headers

        self.channel.send(new_msg, new_headers)

        return new_msg, new_headers

    def _intercept_msg_out(self, inv):
        """
        Performs interceptions of outgoing messages.
        Override this to change what interceptor stack to go through and ordering.

        @param  inv     An Invocation instance.
        @returns        A processed Invocation instance.
        """
        inv_prime = process_interceptors(self.interceptors["message_outgoing"] if "message_outgoing" in self.interceptors else [], inv)
        return inv_prime

    def close(self):

        if self.channel is not None:
            ev = self.channel.close()
            if not ev.wait(timeout=3):
                log.warn("Channel (%s) close did not respond in time, giving up", self.channel.get_channel_id())

    def _build_header(self, raw_msg, raw_headers):
        """
        Assembles the headers of a message from the raw message's content or raw headers.
        
        Any headers passed in here are strictly for reference. Headers set in there will take
        precedence and override any headers with the same key.
        """
<<<<<<< HEAD
#        log.debug("EndpointUnit _build_header")
        return {'ts': get_ion_ts()}
=======
        return {'ts':get_ion_ts()}
>>>>>>> 5ddb1dfb

    def _build_payload(self, raw_msg, raw_headers):
        """
        Assembles the payload of a message from the raw message's content.

        @TODO will this be used? seems unlikely right now.
        """
        return raw_msg

    def _build_msg(self, raw_msg, raw_headers):
        """
        Builds a message (headers/payload) from the raw message's content.
        You typically do not need to override this method, but override the _build_header
        and _build_payload methods.

        @returns A 2-tuple of payload, headers
        """
        header = self._build_header(raw_msg, raw_headers)
        payload = self._build_payload(raw_msg, raw_headers)

        return payload, header

class BaseEndpoint(object):
    """
    An Endpoint is an object capable of communication with one or more other Endpoints.

    You should not use this BaseEndpoint base class directly, but one of the derived types such as
    RPCServer, Publisher, Subscriber, etc.

    An BaseEndpoint creates EndpointUnits, which are instances of communication/conversation,
    like a Factory.
    """
    endpoint_unit_type = EndpointUnit
    channel_type = BidirClientChannel
    node = None     # connection to the broker, basically

    # Endpoints
    # TODO: Make weakref or replace entirely
    endpoint_by_name = {}
    _interceptors = None

    def __init__(self, node=None, transport=None):

        self.node = node
        self._transport = transport

#        # @TODO: MOVE THIS
#        if name in self.endpoint_by_name:
#            self.endpoint_by_name[name].append(self)
#        else:
#            self.endpoint_by_name[name] = [self]

    @classmethod
    def _get_container_instance(cls):
        """
        Helper method to return the singleton Container.instance.
        This method helps single responsibility of _ensure_node and makes testing much easier.

        We have to late import Container because Container depends on ProcessRPCServer in this file.

        This is a classmethod so we can use it from other places.
        """
        from pyon.container.cc import Container
        return Container.instance

    def _ensure_node(self):
        """
        Makes sure a node exists in this endpoint, and if it can, pulls from the Container singleton.
        This method is automatically called before accessing the node in both create_endpoint and in
        ListeningBaseEndpoint.listen.
        """

        if not self.node:
            container_instance = self._get_container_instance()
            if container_instance:
                self.node = container_instance.node
            else:
                raise EndpointError("Cannot pull node from Container.instance and no node specified")

    @property
    def interceptors(self):
        if self._interceptors is not None:
            return self._interceptors

        assert self.node, "No node attached"
        return self.node.interceptors

    @interceptors.setter
    def interceptors(self, value):
        self._interceptors = value

    def create_endpoint(self, to_name=None, existing_channel=None, **kwargs):
        """
        @param  to_name     Either a string or a 2-tuple of (exchange, name)
        """
        if existing_channel:
            ch = existing_channel
        else:
            self._ensure_node()
            ch = self._create_channel()

        e = self.endpoint_unit_type(endpoint=self, **kwargs)
        e.attach_channel(ch)

        return e

    def _create_channel(self, transport=None):
        """
        Creates a channel, used by create_endpoint.

        Can pass additional kwargs in to be passed through to the channel provider.
        """
        return self.node.channel(self.channel_type, transport=transport)

    def close(self):
        """
        To be defined by derived classes. Cleanup any resources here, such as channels being open.
        """
        pass

class SendingBaseEndpoint(BaseEndpoint):
    def __init__(self, node=None, to_name=None, name=None, transport=None):
        BaseEndpoint.__init__(self, node=node, transport=transport)

        if name:
            log.warn("SendingBaseEndpoint: name param is deprecated, please use to_name instead")
        self._send_name = to_name or name

        # ensure NameTrio
        if not isinstance(self._send_name, NameTrio):
            self._send_name = NameTrio(bootstrap.get_sys_name(), self._send_name)   # if send_name is a tuple it takes precedence

    def create_endpoint(self, to_name=None, existing_channel=None, **kwargs):
        e = BaseEndpoint.create_endpoint(self, to_name=to_name, existing_channel=existing_channel, **kwargs)

        name = to_name or self._send_name
        assert name

        # ensure NameTrio
        if not isinstance(name, NameTrio):
            name = NameTrio(bootstrap.get_sys_name(), name)     # if name is a tuple it takes precedence

        e.channel.connect(name)
        return e

    def _create_channel(self, transport=None):
        """
        Overrides the BaseEndpoint create channel to supply a transport if our send_name is one.
        """
        if transport is None:
            if isinstance(self._send_name, BaseTransport):
                transport = self._send_name
            elif self._transport is not None:
                transport = self._transport

        return BaseEndpoint._create_channel(self, transport=transport)


class ListeningBaseEndpoint(BaseEndpoint):
    """
    Establishes channel type for a host of derived, listen/react endpoint factories.
    """
    channel_type = ListenChannel

    class MessageObject(object):
        """
        Received message wrapper.

        Contains a body, headers, and a delivery_tag. Internally used by listen, the
        standard method used by ListeningBaseEndpoint, but will be returned to you
        if you use get_one_msg or get_n_msgs. If using the latter, you are responsible
        for calling ack or reject.

        make_body calls the endpoint's interceptor incoming stack - this may potentially
        raise an IonException in normal program flow. If this happens, the body/headers
        attributes will remain None and the error attribute will be set. Calling route()
        will be a no-op, but ack/reject work.
        """
        def __init__(self, msgtuple, ch, e):
            self.channel = ch
            self.endpoint = e

            self.raw_body, self.raw_headers, self.delivery_tag = msgtuple
            self.body = None
            self.headers = None
            self.error = None

        def make_body(self):
            """
            Runs received raw message through the endpoint's interceptors.
            """
            try:
                self.body, self.headers = self.endpoint.intercept_in(self.raw_body, self.raw_headers)
            except IonException as ex:
                log.info("MessageObject.make_body raised an error: \n%s", traceback.format_exc(ex))
                self.error = ex

        def ack(self):
            """
            Passthrough to underlying channel's ack.

            Must call this if using get_one_msg/get_n_msgs.
            """
            self.channel.ack(self.delivery_tag)

        def reject(self, requeue=False):
            """
            Passthrough to underlying channel's reject.

            Must call this if using get_one_msg/get_n_msgs.
            """
            self.channel.reject(self.delivery_tag, requeue=requeue)

        def route(self):
            """
            Call default endpoint's _message_received, where business logic takes place.

            For instance, a Subscriber would call the registered callback, or an RPCServer would
            call the Service's operation.

            You are likely not to use this if using get_one_msg/get_n_msgs.
            """
            if self.error is not None:
                log.info("Refusing to route a MessageObject with an error")
                return

            self.endpoint._message_received(self.body, self.headers)

    def __init__(self, node=None, name=None, from_name=None, binding=None, transport=None):
        BaseEndpoint.__init__(self, node=node, transport=transport)

        if name:
            log.warn("ListeningBaseEndpoint: name param is deprecated, please use from_name instead")
        self._recv_name = from_name or name

        # ensure NameTrio
        if not isinstance(self._recv_name, NameTrio):
            self._recv_name = NameTrio(bootstrap.get_sys_name(), self._recv_name, binding)   # if _recv_name is tuple it takes precedence

        self._ready_event = event.Event()
        self._binding = binding
        self._chan = None

    def _create_channel(self, **kwargs):
        """
        Overrides the BaseEndpoint create channel to supply a transport if our recv name is one.
        """
        if isinstance(self._recv_name, BaseTransport):
            kwargs.update({'transport': self._recv_name})
        elif self._transport is not None:
            kwargs.update({'transport': self._transport})

        return BaseEndpoint._create_channel(self, **kwargs)

    def get_ready_event(self):
        """
        Returns an async event you can .wait() on.
        Used to indicate when listen() is ready to start listening.
        """
        return self._ready_event

    def _setup_listener(self, name, binding=None):
        self._chan.setup_listener(name, binding=binding)

    def listen(self, binding=None):
        """
        Main driving method for ListeningBaseEndpoint.

        Meant to be spawned in a greenlet. This method creates/sets up a channel to listen,
        starts listening, and consumes messages in a loop until the Endpoint is closed.
        """

        self.prepare_listener(binding=binding)

        # notify any listeners of our readiness
        self._ready_event.set()

        while True:
            m = None
            try:
                m = self.get_one_msg()
                m.route()       # call default handler

            except ChannelClosedError as ex:
                break
            finally:
                # ChannelClosedError will go into here too, so make sure we have a message object to ack with
                if m is not None:
                    m.ack()

    def prepare_listener(self, binding=None):
        """
        Creates a channel, prepares it, and begins consuming on it.

        Used by listen.
        """
        self.initialize(binding=binding)
        self.activate()

    def initialize(self, binding=None):
        """
        Creates a channel and prepares it for use.

        After this, the endpoint is inthe ready state.
        """
        binding = binding or self._binding or self._recv_name.binding

        self._ensure_node()
        kwargs = {}
        if isinstance(self._recv_name, BaseTransport):
            kwargs.update({'transport': self._recv_name})
        elif self._transport is not None:
            kwargs.update({'transport': self._transport})
        self._chan = self.node.channel(self.channel_type, **kwargs)

        # @TODO this does not feel right
        if isinstance(self._recv_name, BaseTransport):
            self._recv_name.setup_listener(binding, self._setup_listener)
            self._chan._recv_name = self._recv_name
        else:
            self._setup_listener(self._recv_name, binding=binding)

    def activate(self):
        """
        Begins consuming.

        You must have called initialize first.
        """
        assert self._chan
        self._chan.start_consume()

    def deactivate(self):
        """
        Stops consuming.

        You must have called initialize and activate first.
        """
        assert self._chan
        self._chan.stop_consume()       # channel will yell at you if this is invalid

    def _get_n_msgs(self, num=1, timeout=None):
        """
        Internal method to accept n messages, create MessageObject wrappers, return them.

        INBOUND INTERCEPTORS ARE PROCESSED HERE. If the Interceptor stack throws an IonException,
        the response will be sent immediatly and the MessageObject returned to you will not have
        body/headers set and will have error set. You should expect to check body/headers or error.
        """
        assert self._chan, "_get_n_msgs: needs the endpoint to have been initialized"

        mos = []
        newch = self._chan.accept(n=num, timeout=timeout)
        qsize = newch._recv_queue.qsize()
        if qsize == 0:
            self._chan.exit_accept()
            return []

        for x in xrange(newch._recv_queue.qsize()):
            mo = self.MessageObject(newch.recv(), newch, self.create_endpoint(existing_channel=newch))
            mo.make_body()      # puts through EP interceptors
            mos.append(mo)
            log_message("MESSAGE RECV >>> RPC-request", mo.raw_body, mo.raw_headers, self._recv_name, mo.delivery_tag, is_send=False)

        return mos

    def get_one_msg(self, timeout=None):
        """
        Receives one message.

        Blocks until one message is received, or the optional timeout is reached.

        INBOUND INTERCEPTORS ARE PROCESSED HERE. If the Interceptor stack throws an IonException,
        the response will be sent immediatly and the MessageObject returned to you will not have
        body/headers set and will have error set. You should expect to check body/headers or error.

        @raises ChannelClosedError  If the channel has been closed.
        @raises Timeout             If no messages available when timeout is reached.
        @returns                    A MessageObject.
        """
        mos = self._get_n_msgs(num=1, timeout=timeout)
        return mos[0]

    def get_n_msgs(self, num, timeout=None):
        """
        Receives num messages.

        INBOUND INTERCEPTORS ARE PROCESSED HERE. If the Interceptor stack throws an IonException,
        the response will be sent immediatly and the MessageObject returned to you will not have
        body/headers set and will have error set. You should expect to check body/headers or error.

        Blocks until all messages received, or the optional timeout is reached.
        @raises ChannelClosedError  If the channel has been closed.
        @raises Timeout             If no messages available when timeout is reached.
        @returns                    A list of MessageObjects.
        """
        return self._get_n_msgs(num, timeout=timeout)

    def get_all_msgs(self, timeout=None):
        """
        Receives all available messages on the queue.

        WARNING: If the queue is not exclusive, there is a possibility this method behaves incorrectly.
        You should always pass a timeout to this method.

        Blocks until all messages received, or the optional timeout is reached.
        @raises ChannelClosedError  If the channel has been closed.
        @raises Timeout             If no messages available when timeout is reached.
        @returns                    A list of MessageObjects.
        """
        n, _ = self.get_stats()
        return self._get_n_msgs(n, timeout=timeout)

    def close(self):
        BaseEndpoint.close(self)
        ev = self._chan.close()

        if not ev.wait(timeout=3):
            log.warn("Listen channel (%s) close did not respond in time, giving up", self._chan.get_channel_id())

    def get_stats(self):
        """
        Returns a tuple of the form (# ready messages, # of consumers).

        This endpoint must have been initialized in order to have a valid queue
        to work on.

        Passes down to the channel layer to get this info.
        """
        if not self._chan:
            raise EndpointError("No channel attached")

        return self._chan.get_stats()


#
# PUB/SUB
#

class PublisherEndpointUnit(EndpointUnit):
    pass

class Publisher(SendingBaseEndpoint):
    """
    Simple publisher sends out broadcast messages.
    """

    endpoint_unit_type = PublisherEndpointUnit
    channel_type = PublisherChannel

    def __init__(self, **kwargs):
        self._pub_ep = None
        SendingBaseEndpoint.__init__(self, **kwargs)

    def publish(self, msg, to_name=None, headers=None):
        if to_name is not None:
            if not isinstance(to_name, NameTrio):
                to_name = NameTrio(bootstrap.get_sys_name(), to_name)   # ensure NT before

        if self._pub_ep is None or (to_name is not None and self._pub_ep.channel._send_name.exchange != to_name.exchange):
            self._pub_ep = self.create_endpoint(to_name or self._send_name)

        if to_name is not None:
            self._pub_ep.channel.connect(to_name)

        self._pub_ep.send(msg, headers)

    def close(self):
        """
        Closes the opened publishing channel, if we've opened it previously.
        """
        if self._pub_ep:
            self._pub_ep.close()


class SubscriberEndpointUnit(EndpointUnit):
    """
    @TODO: Should have routing mechanics, possibly shared with other listener endpoint types
    """
    def __init__(self, callback, **kwargs):
        EndpointUnit.__init__(self, **kwargs)
        self.set_callback(callback)

    def set_callback(self, callback):
        """
        Sets the callback to be used by this SubscriberEndpointUnit when a message is received.
        """
        self._callback = callback

    def message_received(self, msg, headers):
        EndpointUnit.message_received(self, msg, headers)
        assert self._callback, "No callback provided, cannot route subscribed message"

        self._make_routing_call(self._callback, msg, headers)

    def _make_routing_call(self, call, *op_args, **op_kwargs):
        """
        Calls into the routing object.

        May be overridden at a lower level.
        """
        return call(*op_args, **op_kwargs)


class Subscriber(ListeningBaseEndpoint):
    """
    Subscribes to messages.

    The Subscriber is flexible in that it lets you subscribe to a known queue, or an anonymous
    queue with a binding, but you must make sure to use the correct calls to set that up.

    Known queue:  name=(xp, thename), binding=None
    New queue:    name=None or (xp, None), binding=your binding
    """

    endpoint_unit_type = SubscriberEndpointUnit
    channel_type = SubscriberChannel

    def __init__(self, callback=None, **kwargs):
        """
        @param  callback should be a callable with two args: msg, headers
        """
        self._callback = callback
        ListeningBaseEndpoint.__init__(self, **kwargs)

    def create_endpoint(self, **kwargs):
        return ListeningBaseEndpoint.create_endpoint(self, callback=self._callback, **kwargs)


#
# BIDIRECTIONAL ENDPOINTS
#
class BidirectionalEndpointUnit(EndpointUnit):
    pass


class BidirectionalListeningEndpointUnit(EndpointUnit):
    pass

#
#  REQ / RESP (and RPC)
#


class RequestEndpointUnit(BidirectionalEndpointUnit):
    def _get_response(self, conv_id, timeout):
        """
        Gets a response message to the conv_id within the given timeout.

        @raises Timeout
        @return A 2-tuple of the received message body and received message headers.
        """
        with Timeout(seconds=timeout):

            # start consuming
            self.channel.start_consume()

            # consume in a loop: if we get a message not intended for us, we discard
            # it and consume again
            while True:
                rmsg, rheaders, rdtag = self.channel.recv()
                try:
                    nm, nh = self.intercept_in(rmsg, rheaders)
                finally:
                    self.channel.ack(rdtag)

                # is this the message we are looking for?
                if 'conv-id' in nh and nh['conv-id'] == conv_id:
                    return nm, nh   # breaks loop
                else:
                    log.warn("Discarding unknown message, likely from a previous timed out request (conv-id: %s, seq: %s, perf: %s)", nh.get('conv-id', "no conv id"), nh.get('conv-seq', 'no conv seq'), nh.get('performative', 'None'))

    def _send(self, msg, headers=None, **kwargs):

        # could have a specified timeout in kwargs
        if 'timeout' in kwargs and kwargs['timeout'] is not None:
            timeout = kwargs['timeout']
        else:
            timeout = CFG.get_safe('endpoint.receive.timeout', 10)

<<<<<<< HEAD
        #log.debug("RequestEndpointUnit.send (timeout: %s)", timeout)

        #ts = time.time()

        self.channel.setup_listener(NameTrio(self.channel._send_name.exchange))  # anon queue

=======
        # we have a timeout, update reply-by header
        headers['reply-by'] = str(int(headers['ts']) + timeout * 1000)
        self.channel.setup_listener(NameTrio(self.channel._send_name.exchange)) # anon queue
>>>>>>> 5ddb1dfb
        # call base send, and get back the headers it ended up building and sending
        # we extract the conv-id so we can tell the listener what is valid.
        _, sent_headers = BidirectionalEndpointUnit._send(self, msg, headers=headers)

        try:
            result_data, result_headers = self._get_response(sent_headers['conv-id'], timeout)
        except Timeout:
            raise exception.Timeout('Request timed out (%d sec) waiting for response from %s, conv %s' % (timeout, str(self.channel._send_name), sent_headers['conv-id']))
        return result_data, result_headers

    def _build_header(self, raw_msg, raw_headers):
        """
        Sets headers common to Request-Response patterns, non-ion-specific.
        """
        headers = BidirectionalEndpointUnit._build_header(self, raw_msg, raw_headers)
        headers['performative'] = 'request'
        if self.channel and self.channel._send_name and isinstance(self.channel._send_name, NameTrio):
            headers['receiver'] = "%s,%s" % (self.channel._send_name.exchange, self.channel._send_name.queue)   # @TODO correct?

        return headers


class RequestResponseClient(SendingBaseEndpoint):
    """
    Sends a request, waits for a response.
    """
    endpoint_unit_type = RequestEndpointUnit

    def request(self, msg, headers=None, timeout=None):
        e = self.create_endpoint(self._send_name)
        try:
            retval, headers = e.send(msg, headers=headers, timeout=timeout)
        finally:
            # always close, even if endpoint raised a logical exception
            e.close()
        return retval


class ResponseEndpointUnit(BidirectionalListeningEndpointUnit):
    """
    The listener side makes one of these.
    """
    def _build_header(self, raw_msg, raw_headers):
        """
        Sets headers common to Response side of Request-Response patterns, non-ion-specific.
        """
        headers = BidirectionalListeningEndpointUnit._build_header(self, raw_msg, raw_headers)
        headers['performative'] = 'inform-result'                       # overriden by response pattern, feels wrong
        if self.channel and self.channel._send_name and isinstance(self.channel._send_name, NameTrio):
            headers['receiver'] = "%s,%s" % (self.channel._send_name.exchange, self.channel._send_name.queue)       # @TODO: correct?
        headers['language']     = 'ion-r2'
        headers['encoding']     = 'msgpack'
        headers['format']       = raw_msg.__class__.__name__

        return headers


class RequestResponseServer(ListeningBaseEndpoint):
    endpoint_unit_type = ResponseEndpointUnit
    channel_type = ServerChannel
    pass


class RPCRequestEndpointUnit(RequestEndpointUnit):

    exception_factory = ExceptionFactory()

    def _send(self, msg, headers=None, **kwargs):
        log_message("MESSAGE SEND >>> RPC-request", msg, headers, is_send=True)

        res, res_headers = RequestEndpointUnit._send(self, msg, headers=headers, **kwargs)

        # Check response header
        if res_headers["status_code"] != 200:
            stacks = None
            if isinstance(res, list):
                stacks = res
                # stack information is passed as a list of tuples (label, stack)
                # default label for new IonException is '__init__',
                # but change the label of the first remote exception to show RPC invocation.
                # other stacks would have already had labels updated.
                new_label = 'remote call to %s' % (res_headers['receiver'])
                top_stack = stacks[0][1]
                stacks[0] = (new_label, top_stack)
            log.info("RPCRequestEndpointUnit received an error (%d): %s", res_headers['status_code'], res_headers['error_message'])
            ex = self.exception_factory.create_exception(res_headers["status_code"], res_headers["error_message"], stacks=stacks)
            raise ex

        return res, res_headers

    conv_id_counter = 0
    _lock = coros.RLock()       # @TODO: is this safe?
    _conv_id_root = None

    def _build_conv_id(self):
        """
        Builds a unique conversation id based on the container name.
        """
        with RPCRequestEndpointUnit._lock:
            RPCRequestEndpointUnit.conv_id_counter += 1

            if not RPCRequestEndpointUnit._conv_id_root:
                # set default to use uuid-4, similar to what we'd get out of the container id anyway
                RPCRequestEndpointUnit._conv_id_root = str(uuid.uuid4())[0:6]

                # try to get the real one from the container, but do it safely
                try:
                    from pyon.container.cc import Container
                    if Container.instance and Container.instance.id:
                        RPCRequestEndpointUnit._conv_id_root = Container.instance.id
                except:
                    pass

        return "%s-%d" % (RPCRequestEndpointUnit._conv_id_root, RPCRequestEndpointUnit.conv_id_counter)

    def _build_header(self, raw_msg, raw_headers):
        """
        Build header override.

        This should set header values that are invariant or have nothing to do with the specific
        call being made (such as op).
        """
        headers = RequestEndpointUnit._build_header(self, raw_msg, raw_headers)
        headers['protocol'] = 'rpc'
        headers['conv-seq'] = 1     # @TODO will not work well with agree/status etc
        headers['conv-id']  = self._build_conv_id()
        headers['language'] = 'ion-r2'
        headers['encoding'] = 'msgpack'
        headers['format']   = raw_msg.__class__.__name__
        headers['reply-by'] = 'todo'                        # set by _send override @TODO should be set here

        return headers


class RPCClient(RequestResponseClient):
    """
    Base RPCClient class.

    RPC Clients are defined via generate_interfaces for each service, but also may be defined
    on the fly by instantiating one and passing a service Interface class (from the same files
    as the predefined clients) or an IonServiceDefinition, typically obtained from the pycc shell.
    This way, a developer debugging a live system has access to a service he/she may not know about
    at compile time.
    """
    endpoint_unit_type = RPCRequestEndpointUnit

    def __init__(self, iface=None, **kwargs):
        if isinstance(iface, interface.interface.InterfaceClass):
            self._define_interface(iface)
#        elif isinstance(iface, IonServiceDefinition):
#            self._define_svcdef(iface)

        RequestResponseClient.__init__(self, **kwargs)

#    def _define_svcdef(self, svc_def):
#        """
#        Defines an RPCClient's attributes from an IonServiceDefinition.
#        """
#        for meth in svc_def.operations:
#            name        = meth.op_name
#            in_obj      = meth.def_in
#            callargs    = meth.def_in.schema.keys()     # requires ordering to be correct via OrderedDict yaml patching of pyon/core/object.py
#            doc         = meth.__doc__
#
#            self._set_svc_method(name, in_obj, meth.def_in.schema.keys(), doc)

    def _define_interface(self, iface):
        """
        from dorian's RPCClientEntityFromInterface: sets attrs on this client instance from an interface definition.
        """
        methods = iface.namesAndDescriptions()

        # @TODO: hack to get the name of the svc for object name building
        svc_name = iface.getName()[1:]

        for name, command in methods:
            in_obj_name = "%s_%s_in" % (svc_name, name)
            doc         = command.getDoc()

            self._set_svc_method(name, in_obj_name, command.getSignatureInfo()['positional'], doc)

    def _set_svc_method(self, name, in_obj, callargs, doc):
        """
        Common method to properly set a friendly-named remote call method on this RPCClient.

        Since it is not possible to dynamically generate a method signature at run-time (without exec/eval),
        the method has to do translations between *args and **kwargs. Therefore, it needs to know what the
        kwargs are meant to be, either via the interface's method signature, or the IonServiceDefinition's method
        schema.
        """
        def svcmethod(self, *args, **kwargs):
            assert len(args) == 0, "You MUST used named keyword args when calling a dynamically generated remote method"      # we have no way of getting correct order
            headers = kwargs.pop('headers', None)           # pull headers off, cannot put this in the signature due to *args for ordering
            ionobj = IonObject(in_obj, **kwargs)
            return self.request(ionobj, op=name, headers=headers)

        newmethod           = svcmethod
        newmethod.__doc__   = doc
        setattr(self.__class__, name, newmethod)

    def request(self, msg, headers=None, op=None, timeout=None):
        """
        Request override for RPCClients.

        Puts the op into the headers and calls the base class version.
        """
        assert op
        assert headers is None or isinstance(headers, dict)
        headers = headers or {}
        headers['op'] = op

        return RequestResponseClient.request(self, msg, headers=headers, timeout=timeout)


class RPCResponseEndpointUnit(ResponseEndpointUnit):
    def __init__(self, routing_obj=None, **kwargs):
        ResponseEndpointUnit.__init__(self, **kwargs)
        self._routing_obj = routing_obj

    def intercept_in(self, msg, headers):
        """
        ERR This is wrong
        """

        try:
            new_msg, new_headers = ResponseEndpointUnit.intercept_in(self, msg, headers)
            return new_msg, new_headers
        except IonException as ex:
            (exc_type, exc_value, exc_traceback) = sys.exc_info()
            tb_list = traceback.extract_tb(sys.exc_info()[2])
            tb_list = traceback.format_list(tb_list)
            tb_output = ""
            for elt in tb_list:
                tb_output += elt
            log.debug("server exception being passed to client", exc_info=True)
            result = ex.get_stacks()
            response_headers = self._create_error_response(ex)

            response_headers['protocol']    = headers.get('protocol', '')
            response_headers['conv-id']     = headers.get('conv-id', '')
            response_headers['conv-seq']    = headers.get('conv-seq', 1) + 1

            self.send(result, response_headers)

            # reraise for someone else to catch
            raise

    def _message_received(self, msg, headers):
        """
        Internal _message_received override.

        We need to be able to detect IonExceptions raised in the Interceptor stacks as well as in the actual
        call to the op we're routing into. This override will handle the return value being sent to the caller.
        """
        result = None
        response_headers = {}

        ts = get_ion_ts()
        response_headers['msg-rcvd'] = ts

        try:
            result, new_response_headers = ResponseEndpointUnit._message_received(self, msg, headers)       # execute interceptor stack, calls into our message_received
            response_headers.update(new_response_headers)       # don't clobber our msg-rcvd header

        except IonException as ex:
            (exc_type, exc_value, exc_traceback) = sys.exc_info()
            tb_list = traceback.extract_tb(sys.exc_info()[2])
            tb_list = traceback.format_list(tb_list)
            tb_output = ""
            for elt in tb_list:
                tb_output += elt
            log.debug("server exception being passed to client", exc_info=True)
            result = ex.get_stacks()

            response_headers.update(self._create_error_response(ex))

        finally:
            # REPLIES: propogate protocol, conv-id, conv-seq
            response_headers['protocol']    = headers.get('protocol', '')
            response_headers['conv-id']     = headers.get('conv-id', '')
            response_headers['conv-seq']    = headers.get('conv-seq', 1) + 1
        # sample (possibly) before we do any sending
        self._sample_request(response_headers['status_code'], response_headers['error_message'], msg, headers, result, response_headers)

        return self.send(result, response_headers)

    def _send(self, msg, headers=None, **kwargs):
        """
        Override for more accurate reply log message.
        """
        log_message("MESSAGE SEND <<< RPC-reply", msg, headers, is_send=True)
        return ResponseEndpointUnit._send(self, msg, headers=headers, **kwargs)

    def message_received(self, msg, headers):
        assert self._routing_obj, "How did I get created without a routing object?"

        cmd_arg_obj = msg
        cmd_op      = headers.get('op', None)

        # get timeout
        timeout = self._calculate_timeout(headers)

        # transform cmd_arg_obj into a dict
        if hasattr(cmd_arg_obj, '__dict__'):
            cmd_arg_obj = cmd_arg_obj.__dict__
        elif isinstance(cmd_arg_obj, dict):
            pass
        else:
            raise BadRequest("Unknown message type, cannot convert into kwarg dict: %s" % str(type(cmd_arg_obj)))

        # op name must exist!
        if not hasattr(self._routing_obj, cmd_op):
            raise BadRequest("Unknown op name: %s" % cmd_op)

        ro_meth     = getattr(self._routing_obj, cmd_op)

        # check arguments (as long as it is a function. might be a mock in testing.)
        # @TODO doesn't really feel correct.
        if isinstance(ro_meth, MethodType):
            ro_meth_args = inspect.getargspec(ro_meth)

            # if the keyword one is not none, we can support anything
            if ro_meth_args[2] is None:
                for arg_name in cmd_arg_obj:
                    if not arg_name in ro_meth_args[0]:
                        return None, self._create_error_response(BadRequest("Argument %s not present in op signature" % arg_name))

        result = None
        response_headers = {}

        ######
        ###### THIS IS WHERE THE SERVICE OPERATION IS CALLED ######
        ######
        result              = self._make_routing_call(ro_meth, timeout, **cmd_arg_obj)
        response_headers    = { 'status_code': 200, 'error_message': '' }
        ######

        return result, response_headers

    def _calculate_timeout(self, headers):
        """
        Takes incoming message headers and calculates an integer value in seconds to be used for timeouts.

        @return None or an integer value in seconds.
        """
        if not ('ts' in headers and 'reply-by' in headers):
            return None

        ts = int(headers['ts'])
        reply_by = int(headers['reply-by'])
        latency = int(get_ion_ts()) - ts         # we don't have access to response headers here, so calc again, not too big of a deal

        # reply-by minus timestamp gives us max allowable, subtract 2x observed latency, give 10% margin, and convert to integers
        to_val = int((reply_by - ts - 2 * latency) / 1000 * 0.9)

        log.debug("calculated timeout val of %s for conv-id %s", to_val, headers.get('conv-id', 'NONE'))

        return to_val

    def _create_error_response(self, ex):
        # have seen exceptions where the "message" is really a tuple, and pika is not a fan: make sure it is str()'d
        return {'status_code': ex.get_status_code(),
                'error_message': str(ex.get_error_message()),
                'performative': 'failure'}

    def _make_routing_call(self, call, timeout, *op_args, **op_kwargs):
        """
        Calls into the routing object.

        May be overridden at a lower level.
        """
        try:
            with Timeout(timeout):
                return call(*op_args, **op_kwargs)
        except Timeout:
            # cleanup shouldn't be needed, executes in same greenlet as current
            raise exception.Timeout("Timed out making call to service (non-ION process)")

    def _sample_request(self, status, status_descr, msg, headers, response, response_headers):
        """
        Performs sFlow sampling of a completed/errored RPC request (if configured to).

        Makes two calls:
        1) get_sflow_manager (overridden at process level)
        2) make sample dict (the kwargs to sflow_manager.transaction, may be overridden where appropriate)

        Then performs the transact call if the manager says to do so.
        """
        if CFG.get_safe('container.sflow.enabled', False):
            sm = self._get_sflow_manager()
            if sm and sm.should_sample:
                app_name = self._get_sample_name()
                try:
                    # get queue length
                    qlen, _ = self.channel.get_stats()
                    qlen += self.channel._recv_queue.qsize()      # add delivered but unproc'd msgs, @TODO correct?

                    trans_kwargs = self._build_sample(app_name, status, status_descr, msg, headers, response, response_headers, qlen)
                    sm.transaction(**trans_kwargs)
                except Exception:
                    log.exception("Could not sample, ignoring")

            else:
                log.debug("No SFlowManager or it told us not to sample this transaction")

    def _get_sample_name(self):
        """
        Gets the app_name that should be used for the sample.

        Typically this would be a process id.
        """
        # at the rpc level we really don't know, we're not a process.
        return "unknown-rpc-server"

    def _get_sflow_manager(self):
        """
        Finds the sFlow manager that should be used.
        """
        # at this level, we don't have any ref back to the container other than the singleton
        from pyon.container.cc import Container
        if Container.instance:
            return Container.instance.sflow_manager

        return None

    def _build_sample(self, name, status, status_descr, msg, headers, response, response_headers, qlen):
        """
        Builds a transaction sample.

        Should return a dict in the form of kwargs to be passed to SFlowManager.transaction.
        """
        # build args to pass to transaction
        #extra_attrs = {'conv-id': headers.get('conv-id', ''),
        #               'service': response_headers.get('sender-service', '')}
        extra_attrs = {'ql': qlen}      # queue length (both on server + delivered to this process)

        # Message Latency
        # Defined as difference between message sent timestamp and message received timestamp.
        if 'msg-rcvd' in response_headers and 'ts' in headers:
            rsts = int(headers['ts'])
            mrts = int(response_headers['msg-rcvd'])

            extra_attrs['ml'] = str(mrts - rsts)

        # Process Saturation
        # processing time / total time running, as an integer percentage
        if 'process-saturation' in response_headers:
            extra_attrs['ps'] = response_headers['process-saturation']

        # uS: process latency
        # 1-way message latency (req to svc ONLY) + processing time
        cur_time_ms = int(get_ion_ts())
        time_taken = (cur_time_ms - int(headers.get('ts', cur_time_ms))) * 1000      # sflow wants microseconds!

        # build op name: typically sender-service.op, or falling back to sender.op
        svc_name = response_headers.get('sender-service', response_headers.get('sender', headers.get('receiver', '')))
        if "," in svc_name:
            svc_name = svc_name.rsplit(',', 1)[-1]

        op = headers.get('op', 'unknown')

        # status code map => ours to sFlow (defaults to 3 aka INTERNAL_ERROR)
        status = SFlowManager.status_map.get(status, 3)

        sample = {  'app_name':     name,
                    'op':           op,
                    'attrs':        extra_attrs,
                    'status_descr': status_descr,
                    'status':       str(status),
                    'req_bytes':    len(str(msg)),
                    'resp_bytes':   len(str(response)),
                    'uS':           time_taken,
                    'initiator':    headers.get('sender', ''),
                    'target':       svc_name }

        return sample


class RPCServer(RequestResponseServer):
    endpoint_unit_type = RPCResponseEndpointUnit

    def __init__(self, service=None, **kwargs):
        #log.debug("In RPCServer.__init__")
        self._service = service
        RequestResponseServer.__init__(self, **kwargs)

    def create_endpoint(self, **kwargs):
        """
        @TODO: push this into RequestResponseServer
        """
        #log.debug("RPCServer.create_endpoint override")
        return RequestResponseServer.create_endpoint(self, routing_obj=self._service, **kwargs)


def log_message(prefix="MESSAGE", msg=None, headers=None, recv=None, delivery_tag=None, is_send=True):
    """
    Utility function to print an legible comprehensive summary of a received message.
    @NOTE: This is an expensive operation
    """
<<<<<<< HEAD
    try:
        headers = headers or {}
        _sender = headers.get('sender', '?') + "(" + headers.get('sender-name', '') + ")"
        _send_hl, _recv_hl = ("###", "") if is_send else ("", "###")

        if recv and getattr(recv, '__iter__', False):
            recv = ".".join(str(item) for item in recv if item)
        _recv = headers.get('receiver', '?')
        _opstat = "op=%s" % headers.get('op', '') if 'op' in headers else "status=%s" % headers.get('status_code', '')
        try:
            import msgpack
            _msg = msgpack.unpackb(msg)
            _msg = str(_msg)
        except Exception:
            _msg = str(msg)
        _msg = _msg[0:400] + "..." if len(_msg) > 400 else _msg
        _delivery = "\nDELIVERY: tag=%s" % delivery_tag if delivery_tag else ""
        log.info("%s: %s%s%s -> %s%s%s %s:\nHEADERS: %s\nCONTENT: %s%s",
            prefix, _send_hl, _sender, _send_hl, _recv_hl, _recv, _recv_hl, _opstat, str(headers), _msg, _delivery)
    except Exception as ex:
        log.warning("%s log error: %s", prefix, str(ex))
=======
    if rpclog.isEnabledFor(logging.DEBUG):
        try:
            headers = headers or {}
            _sender = headers.get('sender', '?') + "(" + headers.get('sender-name', '') + ")"
            _send_hl, _recv_hl = ("###", "") if is_send else ("", "###")

            if recv and getattr(recv, '__iter__', False):
                recv = ".".join(str(item) for item in recv if item)
            _recv = headers.get('receiver', '?')
            _opstat = "op=%s"%headers.get('op', '') if 'op' in headers else "status=%s"%headers.get('status_code', '')
            try:
                import msgpack
                _msg = msgpack.unpackb(msg)
                _msg = str(_msg)
            except Exception:
                _msg = str(msg)
            _msg = _msg[0:400]+"..." if len(_msg) > 400 else _msg
            _delivery = "\nDELIVERY: tag=%s"%delivery_tag if delivery_tag else ""
            rpclog.debug("%s: %s%s%s -> %s%s%s %s:\nHEADERS: %s\nCONTENT: %s%s",
                prefix, _send_hl, _sender, _send_hl, _recv_hl, _recv, _recv_hl, _opstat, str(headers), _msg, _delivery)
        except Exception as ex:
            log.warning("%s log error: %s", prefix, str(ex))
>>>>>>> 5ddb1dfb
<|MERGE_RESOLUTION|>--- conflicted
+++ resolved
@@ -22,12 +22,9 @@
 from pyon.util.sflow import SFlowManager
 from types import MethodType
 
-<<<<<<< HEAD
-=======
 # create special logging category for RPC message tracking
 import logging
 rpclog = logging.getLogger('rpc')
->>>>>>> 5ddb1dfb
 
 class EndpointError(StandardError):
     pass
@@ -182,12 +179,7 @@
         Any headers passed in here are strictly for reference. Headers set in there will take
         precedence and override any headers with the same key.
         """
-<<<<<<< HEAD
-#        log.debug("EndpointUnit _build_header")
-        return {'ts': get_ion_ts()}
-=======
         return {'ts':get_ion_ts()}
->>>>>>> 5ddb1dfb
 
     def _build_payload(self, raw_msg, raw_headers):
         """
@@ -767,18 +759,9 @@
         else:
             timeout = CFG.get_safe('endpoint.receive.timeout', 10)
 
-<<<<<<< HEAD
-        #log.debug("RequestEndpointUnit.send (timeout: %s)", timeout)
-
-        #ts = time.time()
-
-        self.channel.setup_listener(NameTrio(self.channel._send_name.exchange))  # anon queue
-
-=======
         # we have a timeout, update reply-by header
         headers['reply-by'] = str(int(headers['ts']) + timeout * 1000)
         self.channel.setup_listener(NameTrio(self.channel._send_name.exchange)) # anon queue
->>>>>>> 5ddb1dfb
         # call base send, and get back the headers it ended up building and sending
         # we extract the conv-id so we can tell the listener what is valid.
         _, sent_headers = BidirectionalEndpointUnit._send(self, msg, headers=headers)
@@ -1278,29 +1261,6 @@
     Utility function to print an legible comprehensive summary of a received message.
     @NOTE: This is an expensive operation
     """
-<<<<<<< HEAD
-    try:
-        headers = headers or {}
-        _sender = headers.get('sender', '?') + "(" + headers.get('sender-name', '') + ")"
-        _send_hl, _recv_hl = ("###", "") if is_send else ("", "###")
-
-        if recv and getattr(recv, '__iter__', False):
-            recv = ".".join(str(item) for item in recv if item)
-        _recv = headers.get('receiver', '?')
-        _opstat = "op=%s" % headers.get('op', '') if 'op' in headers else "status=%s" % headers.get('status_code', '')
-        try:
-            import msgpack
-            _msg = msgpack.unpackb(msg)
-            _msg = str(_msg)
-        except Exception:
-            _msg = str(msg)
-        _msg = _msg[0:400] + "..." if len(_msg) > 400 else _msg
-        _delivery = "\nDELIVERY: tag=%s" % delivery_tag if delivery_tag else ""
-        log.info("%s: %s%s%s -> %s%s%s %s:\nHEADERS: %s\nCONTENT: %s%s",
-            prefix, _send_hl, _sender, _send_hl, _recv_hl, _recv, _recv_hl, _opstat, str(headers), _msg, _delivery)
-    except Exception as ex:
-        log.warning("%s log error: %s", prefix, str(ex))
-=======
     if rpclog.isEnabledFor(logging.DEBUG):
         try:
             headers = headers or {}
@@ -1322,5 +1282,4 @@
             rpclog.debug("%s: %s%s%s -> %s%s%s %s:\nHEADERS: %s\nCONTENT: %s%s",
                 prefix, _send_hl, _sender, _send_hl, _recv_hl, _recv, _recv_hl, _opstat, str(headers), _msg, _delivery)
         except Exception as ex:
-            log.warning("%s log error: %s", prefix, str(ex))
->>>>>>> 5ddb1dfb
+            log.warning("%s log error: %s", prefix, str(ex))