--- conflicted
+++ resolved
@@ -70,15 +70,13 @@
 
     def start(self):
         log.debug("In Container.start")
-<<<<<<< HEAD
 
         # Bootstrap object registry
         populate_registry()
-=======
+
         self.pidfile = "cc-pid-%d" % os.getpid()
         if os.path.exists(self.pidfile):
             raise Exception("Existing pid file already found: %s" % self.pidfile)
->>>>>>> 48ed81cf
 
         self.proc_sup.start()
         self.node, self.ioloop = messaging.makeNode() # shortcut hack
